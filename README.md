--- conflicted
+++ resolved
@@ -40,7 +40,6 @@
 ├─ main.py                   # FastAPI server with robust pipeline
 ├─ templates/
 │  └─ index.html             # Frontend UI
-<<<<<<< HEAD
 ├─ schemas/
 │  └─ models.py  
 ├─ services/
@@ -49,9 +48,6 @@
 |  └─ stt.py 
 |  └─ tts.py
 ├─ uploads/                  # Example recordings            
-=======
-├─ uploads/                  # Example recordings
->>>>>>> c20699d4
 ├─ venv/                     # Virtual environment (local)
 ├─ requirements.txt
 ├─ README.md                 # This file
@@ -145,20 +141,13 @@
 For details, see `ROBUST_ERROR_HANDLING.md`.
 
 ## 🖼️ Screenshots
-<<<<<<< HEAD
 <img width="1366" height="768" alt="Screenshot (84)" src="https://github.com/user-attachments/assets/e748461b-d02e-41fe-96d3-4ab25f91f7de" />
-=======
-
-<img width="1366" height="768" alt="Screenshot (84)" src="https://github.com/user-attachments/assets/e748461b-d02e-41fe-96d3-4ab25f91f7de" />
-
->>>>>>> c20699d4
 
 ## 💡 Tips
 - Press SPACE to record while conversation is active
 - Use Auto-Mode to continue the conversation hands-free
 - Check `pipeline_status` block in responses for step-level success
 
-<<<<<<< HEAD
 
 ---
 
@@ -227,8 +216,6 @@
 ---
 💡 This project is part of my #30DaysOfAIVoiceAgents challenge — exploring voice-first AI interaction from the ground up. Special Thanks to #MurfAI.  
 
-=======
->>>>>>> c20699d4
 ---
 
 Made with ❤️. Contributions and suggestions welcome!